--- conflicted
+++ resolved
@@ -487,16 +487,6 @@
             # Load devices page normally.
             self.current_page = 'controller_devices'
 
-<<<<<<< HEAD
-        # "Globals"
-        self.kb_layout = razer.keyboard.get_keyboard_layout()
-        self.reactive_speed = 1
-        self.primary_rgb = razer.keyboard.RGB(0, 255, 0)
-        self.secondary_rgb = razer.keyboard.RGB(0, 0, 255)
-        self.current_effect = 'custom'
-        self.last_effect = 'unknown'
-        self.open_this_profile = None
-=======
             # "Globals"
             self.kb_layout = razer.keyboard.get_keyboard_layout()
             self.reactive_speed = 1
@@ -504,11 +494,12 @@
             self.secondary_rgb = razer.keyboard.RGB(0, 0, 255)
             self.current_effect = 'custom'
             self.last_effect = 'unknown'
+            self.open_this_profile = None
 
         except:
             # Load an error page instead.
             self.current_page = 'controller_service_error'
->>>>>>> e76b5cf9
+
 
         # Create WebKit Container
         self.webkit = WebKit.WebView()
